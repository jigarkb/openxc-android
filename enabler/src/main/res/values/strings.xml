<?xml version="1.0" encoding="utf-8"?>
<resources>
    <string name="app_name">OpenXC Enabler</string>
    <string name="active_connections">Active Connections</string>
    <string name="message_count_label">Messages Received</string>
    <string name="connection_file">File</string>
    <string name="connection_bluetooth">Bluetooth</string>
    <string name="connection_usb">USB</string>
    <string name="connection_network">Network</string>
    <string name="connection_none">None</string>
    <string name="bluetooth_search_button">Search for Bluetooth VI</string>

    <string name="settings">Settings</string>
    <string name="recording_preferences">Recording</string>
    <string name="data_source_preferences">Data Sources</string>
    <string name="about_preferences">About</string>
    <string name="gps_settings">GPS</string>
    <string name="output_preferences">Output</string>
    <string name="bluetooth_settings">Bluetooth</string>
    <string name="recording_checkbox_title">Record Trace</string>
    <string name="recording_checkbox_summary">Record the vehicle data stream to a file</string>
    <string name="recording_directory_title">Output Directory</string>
    <string name="recording_directory_summary">Save recorded traces in this directory</string>
    <string name="uploading_checkbox_title">Upload Trace</string>
    <string name="uploading_checkbox_summary">Upload the vehicle data stream to a remote web server</string>
    <string name="uploading_path_title">Target URL</string>
    <string name="uploading_path_summary">Send trace data to this URL</string>
    <string name="native_gps_checkbox_title">Use built-in GPS</string>
    <string name="native_gps_checkbox_summary">For vehicles without a GPS receiver, send the host\'s built-in GPS location instead</string>
    <string name="gps_overwrite_checkbox_title">Overwrite Native GPS</string>
    <string name="gps_overwrite_checkbox_summary">Overwrite Android native GPS values with those from the vehicle (if available)</string>
    <string name="bluetooth_polling_title">Use background polling to detect a BT VI</string>
    <string name="bluetooth_polling_summary">To save battery life, disable this if your VI can act as a Bluetooth master</string>
    <string name="bluetooth_mac_title">Bluetooth device address</string>
    <string name="bluetooth_mac_automatic_option">Automatically detect</string>
    <string name="bluetooth_mac_automatic_summary">Automatically connect to paired OpenXC-VI device</string>
    <string name="network_settings">Network</string>
    <string name="network_host_title">Network host address</string>
    <string name="network_port_title">Network port</string>
    <string name="trace_source_settings">Trace file playback</string>
    <string name="trace_source_file_title">Select a trace file for playback</string>
    <string name="about_summary">About OpenXC</string>
    <string name="application_version_title">Version</string>
    <string name="application_version_summary">Version Number</string>
    <string name="application_version_key">application_version</string>
    <string name="service_not_running">VehicleService not running.</string>

    <string name="bus_label">Bus</string>
    <string name="message_id_label">Message ID (hex)</string>
    <string name="message_payload_label">Payload (hex)</string>
    <string name="diag_request_mode_label">Mode (hex)</string>
    <string name="diag_request_pid_label">PID (hex, optional)</string>

    <string name="last_diag_request_label">Last Request</string>
    <string name="diag_response_label">Responses</string>
    <string name="send_button">Send</string>
    <string name="last_can_message_sent_label">Sent Messages</string>

    <string name="no_can_messages_received">No CAN messages received.</string>
    <string name="no_can_messages_sent">No CAN messages sent.</string>
    <string name="no_diagnostic_responses_received">No diagnostic responses received.</string>

    <string name="vi_version_label">VI Version</string>
    <string name="vi_device_id_label">VI Device ID</string>
<<<<<<< HEAD
    <string name="view_traces">view_traces</string>
    <string name="view_recorded_traces">View Recorded Traces</string>
    <string name="view">View</string>
    <string name="delete">Delete</string>
    <string name="recorded_traces">Recorded Traces</string>
=======
    <string name="vi_device_platform_label">VI Platform</string>
>>>>>>> 3a041a79

</resources><|MERGE_RESOLUTION|>--- conflicted
+++ resolved
@@ -62,14 +62,11 @@
 
     <string name="vi_version_label">VI Version</string>
     <string name="vi_device_id_label">VI Device ID</string>
-<<<<<<< HEAD
     <string name="view_traces">view_traces</string>
     <string name="view_recorded_traces">View Recorded Traces</string>
     <string name="view">View</string>
     <string name="delete">Delete</string>
     <string name="recorded_traces">Recorded Traces</string>
-=======
     <string name="vi_device_platform_label">VI Platform</string>
->>>>>>> 3a041a79
 
 </resources>