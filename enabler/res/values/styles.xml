<?xml version="1.0" encoding="utf-8"?>
<resources xmlns:android="http://schemas.android.com/apk/res/android">
    <style name="DefaultFont" parent="@android:style/TextAppearance.Medium">
        <item name="android:layout_width">wrap_content</item>
        <item name="android:layout_height">wrap_content</item>
        <item name="android:textSize">25sp</item>
    </style>

    <style name="SectionHeader">
        <item name="android:layout_width">match_parent</item>
        <item name="android:layout_height">wrap_content</item>
        <item name="android:layout_marginTop">10sp</item>
        <item name="android:textSize">25sp</item>
        <item name="android:textStyle">bold</item>
    </style>

    <style name="ItemRow">
        <item name="android:layout_width">match_parent</item>
        <item name="android:layout_height">wrap_content</item>
        <item name="android:orientation">horizontal</item>
        <item name="android:layout_margin">1dp</item>
    </style>

    <style name="ItemText">
        <item name="android:textSize">20sp</item>
    </style>

    <style name="ItemLabel" parent="ItemText">
        <item name="android:layout_width">wrap_content</item>
        <item name="android:layout_height">wrap_content</item>
    </style>

    <style name="ItemData" parent="ItemText">
        <item name="android:layout_width">0dip</item>
        <item name="android:layout_height">wrap_content</item>
        <item name="android:layout_weight">1</item>
        <item name="android:gravity">right</item>
        <item name="android:paddingRight">2dp</item>
    </style>
<<<<<<< HEAD
    
    <style name="ItemDataRedBold" parent="ItemData">
        <item name="android:textColor">#ED1C1C</item>
        <item name="android:textStyle">bold</item>
    </style>
    
    <style name="ItemDataImage">
        <item name="android:layout_width">26sp</item>
        <item name="android:layout_height">26sp</item>
        <item name="android:padding">0sp</item>
        <item name="android:visibility">gone</item>
    </style>
    
=======

    <style name="ItemUnit" parent="ItemText">
        <item name="android:layout_width">wrap_content</item>
        <item name="android:layout_height">wrap_content</item>
    </style>

>>>>>>> 5ae9c466
    <style name="VerticallyStackedScroller">
        <item name="android:layout_width">match_parent</item>
        <item name="android:layout_height">0dip</item>
        <item name="android:layout_weight">2</item>
        <item name="android:orientation">vertical</item>
    </style>

    <style name="HorizontallyStackedScroller">
        <item name="android:layout_width">0dip</item>
        <item name="android:layout_height">match_parent</item>
        <item name="android:layout_weight">2</item>
        <item name="android:orientation">vertical</item>
    </style>

    <style name="WideButton">
        <item name="android:layout_width">match_parent</item>
        <item name="android:layout_height">wrap_content</item>
    </style>
<<<<<<< HEAD
    
    <!-- Warning Styles -->
    <style name="WarningBar">
        <item name="android:layout_width">match_parent</item>
        <item name="android:layout_height">wrap_content</item>        
        <item name="android:minHeight">36sp</item>
        <item name="android:orientation">horizontal</item>        
        <item name="android:gravity">center_vertical</item>
    </style>
    <style name="WarningImage">
        <item name="android:layout_width">36sp</item>
        <item name="android:layout_height">match_parent</item>
    </style>
    <style name="WarningText">
        <item name="android:layout_width">0dip</item>
        <item name="android:layout_height">wrap_content</item>
        <item name="android:layout_weight">1</item>
        <item name="android:textSize">20sp</item>
    </style>
    
=======


>>>>>>> 5ae9c466
</resources><|MERGE_RESOLUTION|>--- conflicted
+++ resolved
@@ -37,28 +37,24 @@
         <item name="android:gravity">right</item>
         <item name="android:paddingRight">2dp</item>
     </style>
-<<<<<<< HEAD
-    
+
     <style name="ItemDataRedBold" parent="ItemData">
         <item name="android:textColor">#ED1C1C</item>
         <item name="android:textStyle">bold</item>
     </style>
-    
+
     <style name="ItemDataImage">
         <item name="android:layout_width">26sp</item>
         <item name="android:layout_height">26sp</item>
         <item name="android:padding">0sp</item>
         <item name="android:visibility">gone</item>
     </style>
-    
-=======
 
     <style name="ItemUnit" parent="ItemText">
         <item name="android:layout_width">wrap_content</item>
         <item name="android:layout_height">wrap_content</item>
     </style>
 
->>>>>>> 5ae9c466
     <style name="VerticallyStackedScroller">
         <item name="android:layout_width">match_parent</item>
         <item name="android:layout_height">0dip</item>
@@ -77,14 +73,13 @@
         <item name="android:layout_width">match_parent</item>
         <item name="android:layout_height">wrap_content</item>
     </style>
-<<<<<<< HEAD
-    
+
     <!-- Warning Styles -->
     <style name="WarningBar">
         <item name="android:layout_width">match_parent</item>
-        <item name="android:layout_height">wrap_content</item>        
+        <item name="android:layout_height">wrap_content</item>
         <item name="android:minHeight">36sp</item>
-        <item name="android:orientation">horizontal</item>        
+        <item name="android:orientation">horizontal</item>
         <item name="android:gravity">center_vertical</item>
     </style>
     <style name="WarningImage">
@@ -97,9 +92,5 @@
         <item name="android:layout_weight">1</item>
         <item name="android:textSize">20sp</item>
     </style>
-    
-=======
 
-
->>>>>>> 5ae9c466
 </resources>