--- conflicted
+++ resolved
@@ -5,83 +5,70 @@
     android:paddingLeft="5sp"
     android:paddingRight="5sp"
     android:orientation="vertical">
-<<<<<<< HEAD
-    
-    <LinearLayout 
-	    android:id="@+id/service_not_running_bar"
-	    style="@style/WarningBar">
-	    <ImageView 
-	        style="@style/WarningImage"
-	        android:contentDescription="@string/warning"
-	        android:src="@drawable/warning"/>
-	    <TextView
-	        style="@style/WarningText"
-	        android:text="@string/service_not_running"/>
-	</LinearLayout>
-    
-    <TextView 
-        style="@style/SectionHeader"
-        android:layout_marginTop="0sp"
-        android:text="@string/status_label"/> 
-    
-    <LinearLayout 
-	    style="@style/ItemRow">
-	    <TextView 
-	        style="@style/ItemLabel"
-	        android:text="@string/active_connections"/>
-	    <LinearLayout
-	        android:id="@+id/connection_status"
-	        style="@style/ItemData"
-	        android:orientation="horizontal">	        
-	    	<ImageView 
-	    	    android:id="@+id/connection_unknown"
-	    	    style="@style/ItemDataImage"
-	    	    android:contentDescription="@string/connection_unknown"
-	    	    android:src="@drawable/questionmark_white"/>
-	    	<ImageView 
-	    	    android:id="@+id/connection_file"
-	    	    style="@style/ItemDataImage"
-	    	    android:contentDescription="@string/connection_file"
-	    	    android:src="@drawable/play_from_file_white"/>
-	    	<ImageView 
-	    	    android:id="@+id/connection_bluetooth"
-	    	    style="@style/ItemDataImage"
-	    	    android:contentDescription="@string/connection_bluetooth"
-	    	    android:src="@drawable/bluetooth_white"/>
-	    	<ImageView
-	    	    android:id="@+id/connection_network"
-	    	    style="@style/ItemDataImage"
-	    	    android:contentDescription="@string/connection_network"
-	    	    android:src="@drawable/network_white"/>	    	
-	    	<ImageView
-	    	    android:id="@+id/connection_usb"
-	    	    style="@style/ItemDataImage"
-	    	    android:contentDescription="@string/connection_usb"
-	    	    android:src="@drawable/usb_white"/>
-	    	<TextView
-	            android:id="@+id/connection_none"
-	            android:text="@string/connection_none"
-	            style="@style/ItemDataRedBold"/>
-	    </LinearLayout>
-	</LinearLayout>
-    
-=======
+
+    <LinearLayout
+        android:id="@+id/service_not_running_bar"
+        style="@style/WarningBar">
+        <ImageView
+            style="@style/WarningImage"
+            android:contentDescription="@string/warning"
+            android:src="@drawable/warning"/>
+        <TextView
+            style="@style/WarningText"
+            android:text="@string/service_not_running"/>
+
+	<Button
+	    android:id="@+id/view_vehicle_data_btn"
+	    style="@style/WideButton"
+	    android:text="@string/show_data_button"/>
+    </LinearLayout>
 
     <TextView
         style="@style/SectionHeader"
         android:layout_marginTop="0sp"
         android:text="@string/status_label"/>
+
     <LinearLayout
-        style="@style/ItemRow" >
-
+        style="@style/ItemRow">
         <TextView
             style="@style/ItemLabel"
-            android:text="@string/vehicle_service_status_label"/>
-        <TextView
-            android:id="@+id/vehicle_service_status"
-            style="@style/ItemData"/>
+            android:text="@string/active_connections"/>
+        <LinearLayout
+            android:id="@+id/connection_status"
+            style="@style/ItemData"
+            android:orientation="horizontal">
+            <ImageView
+                android:id="@+id/connection_unknown"
+                style="@style/ItemDataImage"
+                android:contentDescription="@string/connection_unknown"
+                android:src="@drawable/questionmark_white"/>
+            <ImageView
+                android:id="@+id/connection_file"
+                style="@style/ItemDataImage"
+                android:contentDescription="@string/connection_file"
+                android:src="@drawable/play_from_file_white"/>
+            <ImageView
+                android:id="@+id/connection_bluetooth"
+                style="@style/ItemDataImage"
+                android:contentDescription="@string/connection_bluetooth"
+                android:src="@drawable/bluetooth_white"/>
+            <ImageView
+                android:id="@+id/connection_network"
+                style="@style/ItemDataImage"
+                android:contentDescription="@string/connection_network"
+                android:src="@drawable/network_white"/>
+            <ImageView
+                android:id="@+id/connection_usb"
+                style="@style/ItemDataImage"
+                android:contentDescription="@string/connection_usb"
+                android:src="@drawable/usb_white"/>
+            <TextView
+                android:id="@+id/connection_none"
+                android:text="@string/connection_none"
+                style="@style/ItemDataRedBold"/>
+        </LinearLayout>
     </LinearLayout>
->>>>>>> 5ae9c466
+
     <LinearLayout
         style="@style/ItemRow" >
 
@@ -91,33 +78,6 @@
         <TextView
             android:id="@+id/message_count"
             style="@style/ItemData"/>
-<<<<<<< HEAD
-    </LinearLayout> 
-=======
     </LinearLayout>
 
-    <Button
-        android:id="@+id/view_vehicle_data_btn"
-        style="@style/WideButton"
-        android:text="@string/show_data_button"/>
-
-    <LinearLayout
-        style="@style/VerticallyStackedScroller">
-	    <TextView
-	        style="@style/SectionHeader"
-	        android:text="@string/source_list_label"/>
-	    <ListView
-	        android:id="@+id/source_list"
-	        style="@style/DefaultFont" />
-    </LinearLayout>
-    <LinearLayout
-        style="@style/VerticallyStackedScroller">
-	    <TextView
-	       	style="@style/SectionHeader"
-	        android:text="@string/sink_list_label" />
-	    <ListView
-	        android:id="@+id/sink_list"
-	        style="@style/DefaultFont" />
-	</LinearLayout>
->>>>>>> 5ae9c466
 </LinearLayout>