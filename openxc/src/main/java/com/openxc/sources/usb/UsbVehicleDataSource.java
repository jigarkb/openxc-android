package com.openxc.sources.usb;

import java.net.URI;

import java.util.concurrent.locks.Condition;
import java.util.concurrent.locks.Lock;
import java.util.concurrent.locks.ReentrantLock;

import java.util.concurrent.TimeUnit;

import com.google.common.base.Objects;

import com.openxc.sources.ContextualVehicleDataSource;
import com.openxc.sources.SourceCallback;

import com.openxc.sources.usb.UsbDeviceException;

import com.openxc.sources.DataSourceException;
import com.openxc.sources.DataSourceResourceException;

import android.app.PendingIntent;

import android.content.BroadcastReceiver;
import android.content.Context;
import android.content.Intent;
import android.content.IntentFilter;

import android.hardware.usb.UsbConstants;
import android.hardware.usb.UsbDevice;
import android.hardware.usb.UsbDeviceConnection;
import android.hardware.usb.UsbEndpoint;
import android.hardware.usb.UsbInterface;
import android.hardware.usb.UsbManager;

import com.openxc.controllers.VehicleController;

import com.openxc.measurements.MeasurementInterface;
import com.openxc.measurements.Measurement;
import com.openxc.measurements.UnrecognizedMeasurementTypeException;

import com.openxc.NoValueException;

import com.openxc.remote.RawMeasurement;

import android.util.Log;

/**
 * A vehicle data source reading measurements from an OpenXC USB device.
 *
 * This class looks for a USB device and expects to read OpenXC-compatible,
 * newline separated JSON messages in USB bulk transfer packets.
 *
 * The device used (if different from the default) can be specified by passing
 * an custom URI to the constructor. The expected format of this URI is defined
 * in {@link UsbDeviceUtilities}.
 *
 * According to Android's USB device usage requirements, this class requests
 * permission for the USB device from the user before accessing it. This may
 * cause a pop-up dialog that the user must dismiss before the data source will
 * become active.
 */
<<<<<<< HEAD
public class UsbVehicleDataSource extends JsonVehicleDataSource
        implements Runnable, VehicleController {
=======
public class UsbVehicleDataSource extends ContextualVehicleDataSource
        implements Runnable {
>>>>>>> b6bba369
    private static final String TAG = "UsbVehicleDataSource";
    private static final int ENDPOINT_COUNT = 2;
    public static final String ACTION_USB_PERMISSION =
            "com.ford.openxc.USB_PERMISSION";
    public static final String ACTION_USB_DEVICE_ATTACHED =
            "com.ford.openxc.USB_DEVICE_ATTACHED";

    private boolean mRunning;
    private UsbManager mManager;
    private UsbDeviceConnection mConnection;
    private UsbInterface mInterface;
    private UsbEndpoint mInEndpoint;
    private UsbEndpoint mOutEndpoint;
    private PendingIntent mPermissionIntent;
    private final URI mDeviceUri;
    private final Lock mDeviceConnectionLock;
    private final Condition mDevicePermissionChanged;
    private int mVendorId;
    private int mProductId;
    private double mBytesReceived;

    /**
     * Construct an instance of UsbVehicleDataSource with a receiver callback
     * and custom device URI.
     *
     * If the device cannot be found at initialization, the object will block
     * waiting for a signal to check again.
     *
     * TODO Do we ever send such a signal? Or did I delete that because in order
     * to have that signal sent, we have to shut down the VehicleService
     * (and thus this UsbVehicleDataSource) anyway?
     *
     * @param context The Activity or Service context, used to get access to the
     *      Android UsbManager.
     * @param callback An object implementing the
     *      SourceCallback that should receive data as it is
     *      received and parsed.
     * @param device a USB device URI (see {@link UsbDeviceUtilities} for the
     *      format) to look for.
     * @throws DataSourceException  If the URI doesn't have the correct
     *          format
     */
    public UsbVehicleDataSource(SourceCallback callback, Context context,
            URI device) throws DataSourceException {
        super(callback, context);
        if(device == null) {
            device = UsbDeviceUtilities.DEFAULT_USB_DEVICE_URI;
            Log.i(TAG, "No USB device specified -- using default " +
                    device);
        }

        if(device.getScheme() == null || !device.getScheme().equals("usb")) {
            throw new DataSourceResourceException(
                    "USB device URI must have the usb:// scheme");
        }

        mDeviceUri = device;
        mDeviceConnectionLock = new ReentrantLock();
        mDevicePermissionChanged = mDeviceConnectionLock.newCondition();

        mManager = (UsbManager) getContext().getSystemService(
                Context.USB_SERVICE);
        mPermissionIntent = PendingIntent.getBroadcast(getContext(), 0,
                new Intent(ACTION_USB_PERMISSION), 0);
        IntentFilter filter = new IntentFilter(ACTION_USB_PERMISSION);
        getContext().registerReceiver(mBroadcastReceiver, filter);

        filter = new IntentFilter();
        filter.addAction(ACTION_USB_DEVICE_ATTACHED);
        getContext().registerReceiver(mBroadcastReceiver, filter);

        filter = new IntentFilter();
        filter.addAction(UsbManager.ACTION_USB_DEVICE_DETACHED);
        getContext().registerReceiver(mBroadcastReceiver, filter);

        mVendorId = UsbDeviceUtilities.vendorFromUri(device);
        mProductId = UsbDeviceUtilities.productFromUri(device);
        try {
            connectToDevice(mManager, mVendorId, mProductId);
        } catch(DataSourceException e) {
            Log.i(TAG, "Unable to load USB device -- " +
                    "waiting for it to appear", e);
        }
        start();
    }

    /**
     * Construct an instance of UsbVehicleDataSource with a receiver callback
     * and the default device URI.
     *
     * The default device URI is specified in {@link UsbDeviceUtilities}.
     *
     * @param context The Activity or Service context, used to get access to the
     *      Android UsbManager.
     * @param callback An object implementing the
     *      SourceCallback that should receive data as it is
     *      received and parsed.
     * @throws DataSourceException  in exceptional circumstances, i.e.
     *      only if the default device URI is malformed.
     */
    public UsbVehicleDataSource(SourceCallback callback, Context context)
            throws DataSourceException {
        this(callback, context, null);
    }

    public UsbVehicleDataSource(Context context)
            throws DataSourceException {
        this(null, context);
    }

    public void start() {
        mRunning = true;
        new Thread(this).start();
    }

    /**
     * Unregister USB device intent broadcast receivers and stop waiting for a
     * connection.
     *
     * This should be called before the object is given up to the garbage
     * collector to avoid leaking a receiver in the Android framework.
     */
    public void stop() {
        super.stop();
        Log.d(TAG, "Stopping USB listener");
        if(!mRunning) {
            Log.d(TAG, "Already stopped.");
            return;
        }
        mRunning = false;
    }

    public void close() {
        mDeviceConnectionLock.lock();
        mDevicePermissionChanged.signal();
        if(mConnection != null && mInterface != null) {
            mConnection.releaseInterface(mInterface);
        }
        mDeviceConnectionLock.unlock();
        getContext().unregisterReceiver(mBroadcastReceiver);
    }

    /**
     * Continuously read JSON messages from an attached USB device, or wait for
     * a connection.
     *
     * This loop will only exit if {@link #stop()} is called - otherwise it
     * either waits for a new device connection or reads USB packets.
     */
    public void run() {
        waitForDeviceConnection();

        double lastLoggedTransferStatsAtByte = 0;
        byte[] bytes = new byte[128];
        StringBuffer buffer = new StringBuffer();
        final long startTime = System.nanoTime();
        long endTime;
        while(mRunning) {
            waitForDeviceConnection();

            mDeviceConnectionLock.lock();
            if(mConnection == null) {
                continue;
            }
            // TODO when there haven't been any USB transfers for a long time,
            // we can get stuck here. do we need a timeout so it retries after
            // USB wakes backup? Why does USB seem to go to sleep in the first
            // place?
            int received = mConnection.bulkTransfer(
                    mInEndpoint, bytes, bytes.length, 0);
            if(received > 0) {
                // Creating a new String object for each message causes the
                // GC to go a little crazy, but I don't see another obvious way
                // of converting the byte[] to something the StringBuffer can
                // accept (either char[] or String). See #151.
                buffer.append(new String(bytes, 0, received));

                parseStringBuffer(buffer);
                mBytesReceived += received;
            }
            mDeviceConnectionLock.unlock();

            endTime = System.nanoTime();
            // log the transfer stats roughly every 1MB
            if(mBytesReceived > lastLoggedTransferStatsAtByte + 1024 * 1024) {
                lastLoggedTransferStatsAtByte = mBytesReceived;
                logTransferStats(startTime, endTime);
            }
        }
        Log.d(TAG, "Stopped USB listener");
    }

    @Override
    public String toString() {
        return Objects.toStringHelper(this)
            .add("device", mDeviceUri)
            .add("connection", mConnection)
            .add("in_endpoint", mInEndpoint)
            .add("out_endpoint", mOutEndpoint)
            .toString();
    }

    public void set(String measurementId, RawMeasurement command) {
        // TODO we do this a THIRD time here, duplicated on the remote process
        // in RemoteListnerSource. Argh.
        String message;
        try {
            // TODO this fails for any signal we haven't seen in an async read
            // before (because we haven't cached the ID, which is going to be
            // nearly all commands. hm, I always hated this interface anyway.
            MeasurementInterface measurement =
                Measurement.getMeasurementFromRaw(measurementId, command);
            Log.d(TAG, "Measurement to write is " + measurement);
            message = createMessage(measurementId,
                    measurement.getSerializedValue(),
                    measurement.getSerializedEvent());
        } catch(UnrecognizedMeasurementTypeException e) {
            Log.w(TAG, "Unable to write a measurement", e);
            return;
        } catch(NoValueException e) {
            Log.w(TAG, "Measurement received with no value", e);
            return;
        }

        if(mOutEndpoint != null) {
            Log.d(TAG, "Writing message to USB: " + message);
            byte[] bytes = message.getBytes();
            Log.d(TAG, "Writing bytes to USB: " + bytes);
            int transferred = mConnection.bulkTransfer(
                    mOutEndpoint, bytes, bytes.length, 0);
            if(transferred < 0) {
                Log.w(TAG, "Unable to write CAN message to USB endpoint, error "
                        + transferred);
            }
        } else {
            Log.w(TAG, "No OUT endpoint available on USB device, " +
                    "can't send write command");
        }
    }

    private void logTransferStats(final long startTime, final long endTime) {
        double kilobytesTransferred = mBytesReceived / 1000.0;
        long elapsedTime = TimeUnit.SECONDS.convert(
            System.nanoTime() - startTime, TimeUnit.NANOSECONDS);
        Log.i(TAG, "Transferred " + kilobytesTransferred + " KB in "
            + elapsedTime + " seconds at an average of " +
            kilobytesTransferred / elapsedTime + " KB/s");
    }

    private void waitForDeviceConnection() {
        mDeviceConnectionLock.lock();
        while(mRunning && mConnection == null) {
            Log.d(TAG, "Still no device available");
            try {
                mDevicePermissionChanged.await();
            } catch(InterruptedException e) {}
        }
        mDeviceConnectionLock.unlock();
    }

    private void parseStringBuffer(StringBuffer buffer) {
        int newlineIndex = buffer.indexOf("\n");
        if(newlineIndex != -1) {
            final String messageString = buffer.substring(0, newlineIndex);
            buffer.delete(0, newlineIndex + 1);
            handleMessage(messageString);
        }
    }

    private void connectToDevice(UsbManager manager, int vendorId,
            int productId) throws DataSourceResourceException {
        UsbDevice device = findDevice(manager, vendorId, productId);
        if(manager.hasPermission(device)) {
            Log.d(TAG, "Already have permission to use " + device);
            openDeviceConnection(device);
        } else {
            Log.d(TAG, "Requesting permission for " + device);
            manager.requestPermission(device, mPermissionIntent);
        }
    }

    private UsbDeviceConnection setupDevice(UsbManager manager,
            UsbDevice device) throws UsbDeviceException {
        if(device.getInterfaceCount() != 1) {
            throw new UsbDeviceException("USB device didn't have an " +
                    "interface for us to open");
        }
        UsbInterface iface = null;
        for(int i = 0; i < device.getInterfaceCount(); i++) {
            iface = device.getInterface(i);
            if(iface.getEndpointCount() == ENDPOINT_COUNT) {
                break;
            }
        }

        if(iface == null) {
            Log.w(TAG, "Unable to find a USB device interface with the " +
                    "expected number of endpoints (" + ENDPOINT_COUNT + ")");
            return null;
        }

        for(int i = 0; i < iface.getEndpointCount(); i++) {
            UsbEndpoint endpoint = iface.getEndpoint(i);
            if(endpoint.getType() ==
                    UsbConstants.USB_ENDPOINT_XFER_BULK) {
                if(endpoint.getDirection() == UsbConstants.USB_DIR_IN) {
                    mInEndpoint = endpoint;
                } else {
                    mOutEndpoint = endpoint;
                }
            }

            if(mInEndpoint != null && mOutEndpoint != null) {
                break;
            }
        }
        return openInterface(manager, device, iface);
    }

    private UsbDevice findDevice(UsbManager manager, int vendorId,
            int productId) throws DataSourceResourceException {
        Log.d(TAG, "Looking for USB device with vendor ID " + vendorId +
                " and product ID " + productId);

        for(UsbDevice candidateDevice : manager.getDeviceList().values()) {
            if(candidateDevice.getVendorId() == vendorId
                    && candidateDevice.getProductId() == productId) {
                Log.d(TAG, "Found USB device " + candidateDevice);
                return candidateDevice;
            }
        }

        throw new DataSourceResourceException("USB device with vendor " +
                "ID " + vendorId + " and product ID " + productId +
                " not found");
    }

    private UsbDeviceConnection openInterface(UsbManager manager,
            UsbDevice device, UsbInterface iface)
            throws UsbDeviceException {
        UsbDeviceConnection connection = manager.openDevice(device);
        if(connection == null) {
            throw new UsbDeviceException("Couldn't open a connection to " +
                    "device -- user may not have given permission");
        }
        mInterface = iface;
        connection.claimInterface(mInterface, true);
        return connection;
    }

    private void openDeviceConnection(UsbDevice device) {
        if (device != null) {
            mDeviceConnectionLock.lock();
            try {
                mConnection = setupDevice(mManager, device);
                Log.i(TAG, "Connected to USB device with " +
                        mConnection);
            } catch(UsbDeviceException e) {
                Log.w("Couldn't open USB device", e);
            } finally {
                mDevicePermissionChanged.signal();
                mDeviceConnectionLock.unlock();
            }
        } else {
            Log.d(TAG, "Permission denied for device " + device);
        }
    }

    private void disconnectDevice() {
        if(mConnection != null) {
            Log.d(TAG, "Closing connection " + mConnection +
                    " with USB device");
            mDeviceConnectionLock.lock();
            mConnection.close();
            mConnection = null;
            mDeviceConnectionLock.unlock();
        }
    }

    private BroadcastReceiver mBroadcastReceiver = new BroadcastReceiver() {
        @Override
        public void onReceive(Context context, Intent intent) {
            String action = intent.getAction();
            if (ACTION_USB_PERMISSION.equals(action)) {
                UsbDevice device = (UsbDevice) intent.getParcelableExtra(
                        UsbManager.EXTRA_DEVICE);

                if(intent.getBooleanExtra(
                            UsbManager.EXTRA_PERMISSION_GRANTED, false)) {
                    openDeviceConnection(device);
                } else {
                    Log.i(TAG, "User declined permission for device " +
                            device);
                }
            } else if(ACTION_USB_DEVICE_ATTACHED.equals(action)) {
                Log.d(TAG, "Device attached");
                try {
                    connectToDevice(mManager, mVendorId, mProductId);
                } catch(DataSourceException e) {
                    Log.i(TAG, "Unable to load USB device -- waiting for it " +
                            "to appear", e);
                }
            } else if(UsbManager.ACTION_USB_DEVICE_DETACHED.equals(action)) {
                Log.d(TAG, "Device detached");
                disconnectDevice();
            }
        }
    };
}<|MERGE_RESOLUTION|>--- conflicted
+++ resolved
@@ -59,13 +59,8 @@
  * cause a pop-up dialog that the user must dismiss before the data source will
  * become active.
  */
-<<<<<<< HEAD
-public class UsbVehicleDataSource extends JsonVehicleDataSource
+public class UsbVehicleDataSource extends ContextualVehicleDataSource
         implements Runnable, VehicleController {
-=======
-public class UsbVehicleDataSource extends ContextualVehicleDataSource
-        implements Runnable {
->>>>>>> b6bba369
     private static final String TAG = "UsbVehicleDataSource";
     private static final int ENDPOINT_COUNT = 2;
     public static final String ACTION_USB_PERMISSION =
@@ -279,9 +274,7 @@
             MeasurementInterface measurement =
                 Measurement.getMeasurementFromRaw(measurementId, command);
             Log.d(TAG, "Measurement to write is " + measurement);
-            message = createMessage(measurementId,
-                    measurement.getSerializedValue(),
-                    measurement.getSerializedEvent());
+            message = command.serialize() + "\u0000";
         } catch(UnrecognizedMeasurementTypeException e) {
             Log.w(TAG, "Unable to write a measurement", e);
             return;
