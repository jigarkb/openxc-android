package com.openxc.units;

/**
 * A Level is a step in an arbitrary range of numerical values.
 *
 * e.g. my World of Warcraft character is Level 46.
 */
<<<<<<< HEAD
public class Level extends Quantity<Double> {
=======
public class Level extends Quantity<Number> implements Unit {
>>>>>>> 01a68fac

    public Level(Number value) {
        super(value);
    }
}<|MERGE_RESOLUTION|>--- conflicted
+++ resolved
@@ -5,11 +5,7 @@
  *
  * e.g. my World of Warcraft character is Level 46.
  */
-<<<<<<< HEAD
-public class Level extends Quantity<Double> {
-=======
-public class Level extends Quantity<Number> implements Unit {
->>>>>>> 01a68fac
+public class Level extends Quantity<Number> {
 
     public Level(Number value) {
         super(value);
