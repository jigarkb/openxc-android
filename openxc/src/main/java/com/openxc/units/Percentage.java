package com.openxc.units;

/**
 * Percentage, a unit expressing a number as a fraction of 100.
 */
<<<<<<< HEAD
public class Percentage extends Quantity<Double> {
=======
public class Percentage extends Quantity<Number> implements Unit {
>>>>>>> 01a68fac

    public Percentage(Number value) {
        super(value);
    }
}<|MERGE_RESOLUTION|>--- conflicted
+++ resolved
@@ -3,11 +3,7 @@
 /**
  * Percentage, a unit expressing a number as a fraction of 100.
  */
-<<<<<<< HEAD
-public class Percentage extends Quantity<Double> {
-=======
-public class Percentage extends Quantity<Number> implements Unit {
->>>>>>> 01a68fac
+public class Percentage extends Quantity<Number> {
 
     public Percentage(Number value) {
         super(value);
