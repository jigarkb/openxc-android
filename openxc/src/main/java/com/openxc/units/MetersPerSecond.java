--- conflicted
+++ resolved
@@ -3,11 +3,7 @@
 /**
  * MetersPerSecond is an SI derived unit of velocity.
  */
-<<<<<<< HEAD
-public class MetersPerSecond extends Quantity<Double> {
-=======
-public class MetersPerSecond extends Quantity<Number> implements Unit {
->>>>>>> 01a68fac
+public class MetersPerSecond extends Quantity<Number> {
 
     public MetersPerSecond(Number value) {
         super(value);
