--- conflicted
+++ resolved
@@ -3,11 +3,7 @@
 /**
  * A Liter is a metric system unit of volume.
  */
-<<<<<<< HEAD
-public class Liter extends Quantity<Double> {
-=======
-public class Liter extends Quantity<Number> implements Unit {
->>>>>>> 01a68fac
+public class Liter extends Quantity<Number> {
 
     public Liter(Number value) {
         super(value);
