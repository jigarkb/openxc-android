--- conflicted
+++ resolved
@@ -3,11 +3,7 @@
 /**
  * A NewtonMeter is a unit of torque.
  */
-<<<<<<< HEAD
-public class NewtonMeter extends Quantity<Double> {
-=======
-public class NewtonMeter extends Quantity<Number> implements Unit {
->>>>>>> 01a68fac
+public class NewtonMeter extends Quantity<Number> {
 
     public NewtonMeter(Number value) {
         super(value);
