package com.openxc.units;

/**
 * RotationsPerMinute is a measure of the frequency of a rotation.
 *
 * This is commonly used with regard to engine speed (i.e. RPM).
 */
<<<<<<< HEAD
public class RotationsPerMinute extends Quantity<Double> {
=======
public class RotationsPerMinute extends Quantity<Number> implements Unit {
>>>>>>> 01a68fac

    public RotationsPerMinute(Number value) {
        super(value);
    }
}<|MERGE_RESOLUTION|>--- conflicted
+++ resolved
@@ -5,11 +5,7 @@
  *
  * This is commonly used with regard to engine speed (i.e. RPM).
  */
-<<<<<<< HEAD
-public class RotationsPerMinute extends Quantity<Double> {
-=======
-public class RotationsPerMinute extends Quantity<Number> implements Unit {
->>>>>>> 01a68fac
+public class RotationsPerMinute extends Quantity<Number> {
 
     public RotationsPerMinute(Number value) {
         super(value);
