package com.openxc.units;

/**
 * Degree, a unit angle of measurement or in a coordinate system.
 *
 * TODO this shouldn't represent two things.
 */
<<<<<<< HEAD
public class Degree extends Quantity<Double> {
=======
public class Degree extends Quantity<Number> implements Unit {
>>>>>>> 01a68fac

    public Degree(Number value) {
        super(value);
    }
}<|MERGE_RESOLUTION|>--- conflicted
+++ resolved
@@ -5,11 +5,7 @@
  *
  * TODO this shouldn't represent two things.
  */
-<<<<<<< HEAD
-public class Degree extends Quantity<Double> {
-=======
-public class Degree extends Quantity<Number> implements Unit {
->>>>>>> 01a68fac
+public class Degree extends Quantity<Number> {
 
     public Degree(Number value) {
         super(value);
