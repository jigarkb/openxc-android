package com.openxc.units;

/**
 * A Meter is the base unit of length in the SI.
 */
<<<<<<< HEAD
public class Meter extends Quantity<Double> {
=======
public class Meter extends Quantity<Number> implements Unit {
>>>>>>> 01a68fac

    public Meter(Number value) {
        super(value);
    }
}<|MERGE_RESOLUTION|>--- conflicted
+++ resolved
@@ -3,11 +3,7 @@
 /**
  * A Meter is the base unit of length in the SI.
  */
-<<<<<<< HEAD
-public class Meter extends Quantity<Double> {
-=======
-public class Meter extends Quantity<Number> implements Unit {
->>>>>>> 01a68fac
+public class Meter extends Quantity<Number> {
 
     public Meter(Number value) {
         super(value);
