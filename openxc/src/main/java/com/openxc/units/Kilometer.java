--- conflicted
+++ resolved
@@ -3,11 +3,7 @@
 /**
  * Kilometer is an SI unit of distance.
  */
-<<<<<<< HEAD
-public class Kilometer extends Quantity<Double> {
-=======
-public class Kilometer extends Quantity<Number> implements Unit {
->>>>>>> 01a68fac
+public class Kilometer extends Quantity<Number> {
 
     public Kilometer(Number value) {
         super(value);
