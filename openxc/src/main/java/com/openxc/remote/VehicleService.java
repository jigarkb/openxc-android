--- conflicted
+++ resolved
@@ -2,13 +2,9 @@
 
 import com.openxc.DataPipeline;
 
-<<<<<<< HEAD
 import com.openxc.measurements.UnrecognizedMeasurementTypeException;
 
-import com.openxc.remote.VehicleServiceListenerInterface;
-=======
 import com.openxc.remote.VehicleServiceListener;
->>>>>>> b6bba369
 
 import com.openxc.sinks.MockedLocationSink;
 import com.openxc.sinks.RemoteCallbackSink;
@@ -143,7 +139,6 @@
                 return mPipeline.get(measurementId);
             }
 
-<<<<<<< HEAD
             // TODO should set use a CommandInterface instead of Measurement?
             public void set(String measurementClass,
                     RawMeasurement measurement) {
@@ -155,30 +150,17 @@
                 }
             }
 
-            public void receive(String measurementId,
-                    RawMeasurement measurement) {
-                mApplicationSource.handleMessage(measurementId, measurement);
-            }
-
-            public void register(VehicleServiceListenerInterface listener) {
-=======
             public void receive(RawMeasurement measurement) {
                 mApplicationSource.handleMessage(measurement);
             }
 
             public void register(
                     VehicleServiceListener listener) {
->>>>>>> b6bba369
                 Log.i(TAG, "Adding listener " + listener);
                 mNotifier.register(listener);
             }
 
-<<<<<<< HEAD
-            public void unregister(VehicleServiceListenerInterface listener) {
-=======
-            public void unregister(
-                    VehicleServiceListener listener) {
->>>>>>> b6bba369
+            public void unregister(VehicleServiceListener listener) {
                 Log.i(TAG, "Removing listener " + listener);
                 mNotifier.unregister(listener);
             }
