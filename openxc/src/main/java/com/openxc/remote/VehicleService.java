--- conflicted
+++ resolved
@@ -79,12 +79,6 @@
         if(mPipeline != null) {
             mPipeline.stop();
         }
-<<<<<<< HEAD
-=======
-        if(mUsbDevice != null) {
-            mUsbDevice.close();
-        }
->>>>>>> 577f211f
         releaseWakeLock();
     }
 
@@ -122,20 +116,14 @@
     private void initializeDefaultSources() {
         mPipeline.clearSources();
         mPipeline.addSource(mApplicationSource);
-<<<<<<< HEAD
 
         try {
             mUsbDevice = new UsbVehicleDataSource(this);
+            mPipeline.addSource(mUsbDevice);
+            mController = mUsbDevice;
         } catch(DataSourceException e) {
             Log.w(TAG, "Unable to add default USB data source", e);
         }
-        mController = mUsbDevice;
-        mPipeline.addSource(mUsbDevice);
-=======
-        if(mUsbDevice != null) {
-            mPipeline.addSource(mUsbDevice);
-        }
->>>>>>> 577f211f
     }
 
     private final VehicleServiceInterface.Stub mBinder =
@@ -148,12 +136,9 @@
             public void set(RawMeasurement measurement) {
                 if(mController != null) {
                     mController.set(measurement);
-<<<<<<< HEAD
-=======
                 } else {
                     Log.w(TAG, "Unable to set value -- controller is "
                             + mController);
->>>>>>> 577f211f
                 }
             }
 
