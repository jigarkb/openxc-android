package com.openxc.remote.sources.usb;

import java.net.URI;
import java.net.URISyntaxException;

import java.util.concurrent.locks.Condition;
import java.util.concurrent.locks.Lock;
import java.util.concurrent.locks.ReentrantLock;

import com.google.common.base.Objects;

import com.openxc.remote.sources.JsonVehicleDataSource;

import com.openxc.remote.sources.usb.UsbDeviceException;

import com.openxc.remote.sources.VehicleDataSourceCallbackInterface;
import com.openxc.remote.sources.VehicleDataSourceException;
import com.openxc.remote.sources.VehicleDataSourceResourceException;

import android.app.PendingIntent;

import android.content.BroadcastReceiver;
import android.content.Context;
import android.content.Intent;
import android.content.IntentFilter;

import android.hardware.usb.UsbDevice;
import android.hardware.usb.UsbDeviceConnection;
import android.hardware.usb.UsbEndpoint;
import android.hardware.usb.UsbInterface;
import android.hardware.usb.UsbManager;

import android.util.Log;

public class UsbVehicleDataSource extends JsonVehicleDataSource {
    private static final String TAG = "UsbVehicleDataSource";
    private static final String ACTION_USB_PERMISSION =
            "com.ford.openxc.USB_PERMISSION";

    private static URI DEFAULT_USB_DEVICE_URI = null;
    static {
        try {
            DEFAULT_USB_DEVICE_URI = new URI("usb://04d8/0053");
        } catch(URISyntaxException e) { }
    }

    private boolean mRunning;
    private UsbManager mManager;
    private UsbDeviceConnection mConnection;
    private UsbEndpoint mEndpoint;
    private PendingIntent mPermissionIntent;
    private final URI mDeviceUri;
    private final Lock mDeviceConnectionLock;
    private final Condition mDevicePermissionChanged;

    private BroadcastReceiver mBroadcastReceiver = new BroadcastReceiver() {
        @Override
        public void onReceive(Context context, Intent intent) {
            String action = intent.getAction();
            if (ACTION_USB_PERMISSION.equals(action)) {
                UsbDevice device = (UsbDevice) intent.getParcelableExtra(
                        UsbManager.EXTRA_DEVICE);

                if(intent.getBooleanExtra(
                            UsbManager.EXTRA_PERMISSION_GRANTED, false)) {
                    mConnection = openDeviceConnection(device);
                } else {
                    Log.i(TAG, "User declined permission for device " +
                            device);
                }
<<<<<<< HEAD
            } else if(UsbManager.ACTION_USB_DEVICE_ATTACHED.equals(action)) {
                Log.d(TAG, "Device attached");
            } else if(UsbManager.ACTION_USB_DEVICE_DETACHED.equals(action)) {
                Log.d(TAG, "Device detached");
                mDeviceConnectionLock.lock();
                mConnection = null;
                mDeviceConnectionLock.unlock();
=======
            } else if(USB_DEVICE_ATTACHED.equals(action)) {
            } else if(USB_DEVICE_DETACHED.equals(action)) {
                disconnectDevice();
>>>>>>> 46594026
            }
        }
    };

    private UsbDeviceConnection openDeviceConnection(UsbDevice device) {
        UsbDeviceConnection connection = null;
        mDeviceConnectionLock.lock();
        if (device != null) {
            try {
                connection = setupDevice(mManager, device);
                Log.i(TAG, "Connected to USB device with " +
                        connection);
            } catch(UsbDeviceException e) {
                Log.w("Couldn't open USB device", e);
            } finally {
                mDevicePermissionChanged.signal();
                mDeviceConnectionLock.unlock();
            }
        } else {
            Log.d(TAG, "Permission denied for device " + device);
        }
        return connection;
    }

    public UsbVehicleDataSource(Context context,
            VehicleDataSourceCallbackInterface callback, URI device)
            throws VehicleDataSourceException {
        super(context, callback);
        if(device == null) {
            device = DEFAULT_USB_DEVICE_URI;
            Log.i(TAG, "No USB device specified -- using default " +
                    device);
        }

        if(!device.getScheme().equals("usb")) {
            throw new VehicleDataSourceResourceException(
                    "USB device URI must have the usb:// scheme");
        }

        mRunning = true;
        mDeviceUri = device;
        mDeviceConnectionLock = new ReentrantLock();
        mDevicePermissionChanged = mDeviceConnectionLock.newCondition();

        mManager = (UsbManager) context.getSystemService(Context.USB_SERVICE);
        mPermissionIntent = PendingIntent.getBroadcast(getContext(), 0,
                new Intent(ACTION_USB_PERMISSION), 0);
        IntentFilter filter = new IntentFilter(ACTION_USB_PERMISSION);
        filter.addAction(USB_DEVICE_ATTACHED);
        filter.addAction(USB_DEVICE_DETACHED);
        getContext().registerReceiver(mBroadcastReceiver, filter);

        filter = new IntentFilter();
        filter.addAction(UsbManager.ACTION_USB_DEVICE_ATTACHED);
        filter.addAction(UsbManager.ACTION_USB_DEVICE_DETACHED);
        getContext().registerReceiver(mBroadcastReceiver, filter);

        int vendor = vendorFromUri(device);
        int product = productFromUri(device);
        try {
            setupDevice(mManager, vendor, product);
        } catch(VehicleDataSourceException e) {
            Log.i(TAG, "Unable to load USB device -- waiting for it to appear",
                    e);
        }
    }

    public UsbVehicleDataSource(Context context,
            VehicleDataSourceCallbackInterface callback)
            throws VehicleDataSourceException{
        this(context, callback, null);
    }

    private static int vendorFromUri(URI uri)
            throws VehicleDataSourceResourceException {
        try {
            return Integer.parseInt(uri.getAuthority(), 16);
        } catch(NumberFormatException e) {
            throw new VehicleDataSourceResourceException(
                "USB device must be of the format " + DEFAULT_USB_DEVICE_URI +
                " -- the given " + uri + " has a bad vendor ID");
        }
    }

    private static int productFromUri(URI uri)
            throws VehicleDataSourceResourceException {
        try {
            return Integer.parseInt(uri.getPath().substring(1), 16);
        } catch(NumberFormatException e) {
            throw new VehicleDataSourceResourceException(
                "USB device must be of the format " + DEFAULT_USB_DEVICE_URI +
                " -- the given " + uri + " has a bad product ID");
        } catch(StringIndexOutOfBoundsException e) {
            throw new VehicleDataSourceResourceException(
                "USB device must be of the format " + DEFAULT_USB_DEVICE_URI +
                " -- the given " + uri + " has a bad product ID");
        }
    }

    private void disconnectDevice() {
        if(mConnection != null) {
            Log.d(TAG, "Closing connection " + mConnection + " with USB device");
            mDeviceConnectionLock.lock();
            mConnection.close();
            mConnection = null;
            mDeviceConnectionLock.unlock();
        }
    }

    public void stop() {
        Log.d(TAG, "Stopping USB listener");
        mRunning = false;
        mDeviceConnectionLock.lock();
        mDevicePermissionChanged.signal();
        mDeviceConnectionLock.unlock();
        getContext().unregisterReceiver(mBroadcastReceiver);
    }

    public void run() {
        waitForDeviceConnection();

        byte[] bytes = new byte[128];
        StringBuffer buffer = new StringBuffer();
        while(mRunning && mConnection != null) {
            waitForDeviceConnection();

            mDeviceConnectionLock.lock();
            if(!mRunning || mConnection == null) {
                break;
            }
            int received = mConnection.bulkTransfer(
                    mEndpoint, bytes, bytes.length, 0);
            if(received > 0) {
                byte[] receivedBytes = new byte[received];
                System.arraycopy(bytes, 0, receivedBytes, 0, received);
                buffer.append(new String(receivedBytes));

                parseStringBuffer(buffer);
            }
            mDeviceConnectionLock.unlock();
        }
    }

    private void waitForDeviceConnection() {
<<<<<<< HEAD
        mDeviceConnectionLock.lock();
        while(mRunning && mConnection == null) {
            Log.d(TAG, "Still no device available");
            try {
                mDevicePermissionChanged.await();
            } catch(InterruptedException e) {}
        }
        mDeviceConnectionLock.unlock();
=======
        if(mConnection == null) {
            Log.d(TAG, "Waiting for a new device connection");
            mDeviceConnectionLock.lock();
            while(mRunning && mConnection == null) {
                Log.d(TAG, "Still no device available");
                try {
                    mDevicePermissionChanged.await();
                } catch(InterruptedException e) {}
            }
            mDeviceConnectionLock.unlock();
            Log.d(TAG, "Found a new device or we're shutting down");
        }
>>>>>>> 46594026
    }

    private void parseStringBuffer(StringBuffer buffer) {
        int newlineIndex = buffer.indexOf("\r\n");
        if(newlineIndex != -1) {
            final String messageString = buffer.substring(0, newlineIndex);
            buffer.delete(0, newlineIndex + 1);
            handleJson(messageString);
        }
    }

    private void setupDevice(UsbManager manager, int vendorId,
            int productId) throws VehicleDataSourceResourceException {
        UsbDevice device = findDevice(manager, vendorId, productId);
        if(manager.hasPermission(device)) {
            openDeviceConnection(device);
        } else {
            manager.requestPermission(device, mPermissionIntent);
        }
    }

    private UsbDeviceConnection setupDevice(UsbManager manager,
            UsbDevice device) throws UsbDeviceException {
        UsbInterface iface = device.getInterface(0);
        Log.d(TAG, "Connecting to endpoint 1 on interface " + iface);
        mEndpoint = iface.getEndpoint(1);
        return connectToDevice(manager, device, iface);
    }

    private UsbDevice findDevice(UsbManager manager, int vendorId,
            int productId) throws VehicleDataSourceResourceException {
        Log.d(TAG, "Looking for USB device with vendor ID " + vendorId +
                " and product ID " + productId);

        for(UsbDevice candidateDevice : manager.getDeviceList().values()) {
            if(candidateDevice.getVendorId() == vendorId
                    && candidateDevice.getProductId() == productId) {
                Log.d(TAG, "Found USB device " + candidateDevice);
                return candidateDevice;
            }
        }

        throw new VehicleDataSourceResourceException("USB device with vendor " +
                "ID " + vendorId + " and product ID " + productId +
                " not found");
    }

    private UsbDeviceConnection connectToDevice(UsbManager manager,
            UsbDevice device, UsbInterface iface)
            throws UsbDeviceException {
        UsbDeviceConnection connection = manager.openDevice(device);
        if(connection == null) {
            throw new UsbDeviceException("Couldn't open a connection to " +
                    "device -- user may not have given permission");
        }
        connection.claimInterface(iface, true);
        return connection;
    }

    @Override
    public String toString() {
        return Objects.toStringHelper(this)
            .add("device", mDeviceUri)
            .add("connection", mConnection)
            .add("endpoint", mEndpoint)
            .add("callback", getCallback())
            .toString();
    }
}<|MERGE_RESOLUTION|>--- conflicted
+++ resolved
@@ -68,19 +68,10 @@
                     Log.i(TAG, "User declined permission for device " +
                             device);
                 }
-<<<<<<< HEAD
             } else if(UsbManager.ACTION_USB_DEVICE_ATTACHED.equals(action)) {
-                Log.d(TAG, "Device attached");
             } else if(UsbManager.ACTION_USB_DEVICE_DETACHED.equals(action)) {
                 Log.d(TAG, "Device detached");
-                mDeviceConnectionLock.lock();
-                mConnection = null;
-                mDeviceConnectionLock.unlock();
-=======
-            } else if(USB_DEVICE_ATTACHED.equals(action)) {
-            } else if(USB_DEVICE_DETACHED.equals(action)) {
                 disconnectDevice();
->>>>>>> 46594026
             }
         }
     };
@@ -129,8 +120,6 @@
         mPermissionIntent = PendingIntent.getBroadcast(getContext(), 0,
                 new Intent(ACTION_USB_PERMISSION), 0);
         IntentFilter filter = new IntentFilter(ACTION_USB_PERMISSION);
-        filter.addAction(USB_DEVICE_ATTACHED);
-        filter.addAction(USB_DEVICE_DETACHED);
         getContext().registerReceiver(mBroadcastReceiver, filter);
 
         filter = new IntentFilter();
@@ -225,7 +214,6 @@
     }
 
     private void waitForDeviceConnection() {
-<<<<<<< HEAD
         mDeviceConnectionLock.lock();
         while(mRunning && mConnection == null) {
             Log.d(TAG, "Still no device available");
@@ -234,20 +222,6 @@
             } catch(InterruptedException e) {}
         }
         mDeviceConnectionLock.unlock();
-=======
-        if(mConnection == null) {
-            Log.d(TAG, "Waiting for a new device connection");
-            mDeviceConnectionLock.lock();
-            while(mRunning && mConnection == null) {
-                Log.d(TAG, "Still no device available");
-                try {
-                    mDevicePermissionChanged.await();
-                } catch(InterruptedException e) {}
-            }
-            mDeviceConnectionLock.unlock();
-            Log.d(TAG, "Found a new device or we're shutting down");
-        }
->>>>>>> 46594026
     }
 
     private void parseStringBuffer(StringBuffer buffer) {
