--- conflicted
+++ resolved
@@ -127,31 +127,12 @@
         return mName;
     }
 
-<<<<<<< HEAD
-    @Override
-    public Double getValue() {
-        Double value = super.getValue();
-        if(value != null && value.isNaN()) {
-            value = null;
-        }
-        return value;
-    }
-
-    @Override
-    public Double getEvent() {
-        Double event = super.getEvent();
-        if(event != null && event.isNaN()) {
-            event = null;
-        }
-        return event;
-=======
     public Object getValue() {
         return mValue;
     }
 
     public boolean hasEvent() {
         return getEvent() != null;
->>>>>>> b6bba369
     }
 
     public Object getEvent() {
