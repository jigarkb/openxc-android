--- conflicted
+++ resolved
@@ -31,13 +31,6 @@
  * the measurement and its unit type. This unfortunately means we have to add
  * constructors to every child class because they aren't inherited from
  * Measurement. If you know of a better way, please say so.
-<<<<<<< HEAD
- *
- * All subclasses must have a public static String field named ID to be used
- * with the OpenXC vehicle services - this is unfortunately not enforced by the
- * class hierarchy.
-=======
->>>>>>> 2a3a9791
  */
 public class BaseMeasurement<TheUnit extends Unit> implements Measurement {
     private AgingData<TheUnit> mValue;
@@ -116,7 +109,6 @@
         return getEvent();
     }
 
-<<<<<<< HEAD
     public String serialize() {
         // TODO
         return "";
@@ -125,7 +117,8 @@
     public static Measurement deserialize(String serializedMeasurement) {
         // TODO
         return null;
-=======
+    }
+
     // TODO can we make this protected for everyone? it's really internal state
     // because all external users should care about is it being serialized. the
     // only place we use it right now is the MockedLocationSink.
@@ -174,7 +167,6 @@
                     " cached");
         }
         return result;
->>>>>>> 2a3a9791
     }
 
     public static Measurement getMeasurementFromRaw(
