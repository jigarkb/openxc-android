package com.openxc.sources;

import java.io.IOException;
import java.util.concurrent.atomic.AtomicBoolean;
import java.util.concurrent.locks.Condition;
import java.util.concurrent.locks.Lock;
import java.util.concurrent.locks.ReentrantLock;

import android.content.Context;
import android.util.Log;

import com.openxc.BinaryMessages;

/**
 * Common functionality for data sources that read a stream of newline-separated
 * messages in a separate thread from the main activity.
 */
public abstract class BytestreamDataSource extends ContextualVehicleDataSource
        implements Runnable {
    // TODO could let subclasses override this
    private final static int READ_BATCH_SIZE = 512;

    private AtomicBoolean mRunning = new AtomicBoolean(false);
    private final Lock mConnectionLock = new ReentrantLock();
    private final Condition mDeviceChanged = mConnectionLock.newCondition();
    private Thread mThread;
    private BytestreamConnectingTask mConnectionCheckTask;

    public BytestreamDataSource(SourceCallback callback, Context context) {
        super(callback, context);
    }

    public BytestreamDataSource(Context context) {
        this(null, context);
    }

    public void start() {
        if(mRunning.compareAndSet(false, true)) {
            Log.d(getTag(), "Starting " + getTag() + " source");
            mThread = new Thread(this);
            mThread.start();
        }
    }

    public void stop() {
        if(mRunning.compareAndSet(true, false)) {
            Log.d(getTag(), "Stopping " + getTag() + " source");
            mThread.interrupt();
        }
    }

    /**
     * If not already connected to the data source, initiate the connection and
     * block until ready to be read.
     *
     * You must have the mConnectionLock locked before calling this
     * function.
     *
     * @throws DataSourceException The connection is still alive, but it
     *      returned an unexpected result that cannot be handled.
     * @throws InterruptedException if the interrupted while blocked -- probably
     *      shutting down.
     */
    protected void waitForConnection() throws InterruptedException {
        if(!isConnected() && mConnectionCheckTask == null) {
            mConnectionCheckTask = new BytestreamConnectingTask(this);
        }

        while(isRunning() && !isConnected()) {
            Log.d(getTag(), "Still no device available");
            mDeviceChanged.await();
        }

        mConnectionCheckTask = null;
    }

    public void run() {
        BytestreamBuffer buffer = new BytestreamBuffer();
        while(isRunning()) {
            try {
                mConnectionLock.lockInterruptibly();
                try {
                    try {
                        waitForConnection();
                    } catch(InterruptedException e) {
                        Log.i(getTag(), "Interrupted while waiting for connection - stopping the source");
                        stop();
                        break;
                    }

                    int received;
                    byte[] bytes = new byte[READ_BATCH_SIZE];
                    try {
                        received = read(bytes);
                    } catch(IOException e) {
                        Log.e(getTag(), "Unable to read response", e);
                        disconnect();
                        continue;
                    }

<<<<<<< HEAD
                if(received > 0) {
                    buffer.receive(bytes, received);
                    if(buffer.containsJson()) {
                        for(String record : buffer.readLines()) {
                            handleMessage(record);
                        }
                    } else {
                        BinaryMessages.VehicleMessage message = null;
                        while((message = buffer.readBinaryMessage()) != null) {
                            handleMessage(message);
                        }
=======
                    if(received > 0) {
                        buffer.receive(bytes, received);
                        for(String record : buffer.readLines()) {
                            handleMessage(record);
                        }
>>>>>>> 3220bf91
                    }
                } finally {
                    unlockConnection();
                }
            } catch(InterruptedException e) {
                Log.i(getTag(), "Interrupted");
            }
        }
        disconnect();
        Log.d(getTag(), "Stopped " + getTag());
    }

    @Override
    public boolean isConnected() {
        return isRunning();
    }

    /**
     * Must have the connection lock before calling this function
     */
    protected void disconnected() {
        mDeviceChanged.signal();
        super.disconnected();
    }

    /**
     * Must have the connection lock before calling this function
     */
    protected void connected() {
        mDeviceChanged.signal();
        super.connected();
    }

    /**
     * Returns true if this source should be running, or if it should die.
     *
     * This is different than isConnected - they just happen to return the same
     * thing in this base data source.
     */
    protected boolean isRunning() {
        return mRunning.get();
    }

    protected void lockConnection() {
        mConnectionLock.lock();
    }

    protected void unlockConnection() {
        mConnectionLock.unlock();
    }

    /**
     * Read data from the source into the given array.
     *
     * No more than bytes.length bytes will be read, and there is no guarantee
     * that any bytes will be read at all.
     *
     * @param bytes the destination array for bytes from the data source.
     * @return the number of bytes that were actually copied into bytes.
     * @throws IOException if the source is unexpectedly closed or returns an
     *      error.
     */
    protected abstract int read(byte[] bytes) throws IOException;

    /**
     * Perform any cleanup necessary to disconnect from the interface.
     */
    protected abstract void disconnect();

    /** Initiate a connection to the vehicle interface. */
    protected abstract void connect() throws DataSourceException;
};<|MERGE_RESOLUTION|>--- conflicted
+++ resolved
@@ -98,25 +98,18 @@
                         continue;
                     }
 
-<<<<<<< HEAD
-                if(received > 0) {
-                    buffer.receive(bytes, received);
-                    if(buffer.containsJson()) {
-                        for(String record : buffer.readLines()) {
-                            handleMessage(record);
-                        }
-                    } else {
-                        BinaryMessages.VehicleMessage message = null;
-                        while((message = buffer.readBinaryMessage()) != null) {
-                            handleMessage(message);
-                        }
-=======
                     if(received > 0) {
                         buffer.receive(bytes, received);
-                        for(String record : buffer.readLines()) {
-                            handleMessage(record);
+                        if(buffer.containsJson()) {
+                            for(String record : buffer.readLines()) {
+                                handleMessage(record);
+                            }
+                        } else {
+                            BinaryMessages.VehicleMessage message = null;
+                            while((message = buffer.readBinaryMessage()) != null) {
+                                handleMessage(message);
+                            }
                         }
->>>>>>> 3220bf91
                     }
                 } finally {
                     unlockConnection();
